--- conflicted
+++ resolved
@@ -13,13 +13,9 @@
     "strings"
     "time"
 
-<<<<<<< HEAD
-    "gopkg.in/gcfg.v1"
+    "github.com/scalingdata/gcfg"
 
     "github.com/lmika-bom/oaipmh/client"
-=======
-    "github.com/scalingdata/gcfg"
->>>>>>> 7852403f
 )
 
 
